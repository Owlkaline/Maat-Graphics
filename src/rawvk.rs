use font::GenericFont;
use window::VkWindow;
use drawcalls::DrawCall;
use drawcalls::DrawMath;
use graphics;
use graphics::CoreRender;
use settings::Settings;
use camera::Camera;
use model_data;

use image;
use winit;

use vulkano::image as vkimage;
use vulkano::sampler;

use vulkano::memory;

use vulkano::sync::now;
use vulkano::sync::GpuFuture;
use vulkano::sync::NowFuture;
use vulkano::sync::FlushError;

use vulkano::swapchain;
use vulkano::swapchain::AcquireError;

use vulkano::buffer::cpu_pool;
use vulkano::buffer::BufferUsage;
use vulkano::buffer::BufferAccess;
use vulkano::buffer::CpuAccessibleBuffer;
use vulkano::buffer::ImmutableBuffer;

use vulkano::framebuffer;
use vulkano::framebuffer::RenderPassAbstract;

use vulkano::command_buffer::CommandBufferExecFuture;
use vulkano::command_buffer::DynamicState;
use vulkano::command_buffer::AutoCommandBuffer;
use vulkano::command_buffer::AutoCommandBufferBuilder;

use vulkano::pipeline;
use vulkano::pipeline::viewport::Viewport;
use vulkano::pipeline::viewport::Scissor;
use vulkano::pipeline::GraphicsPipelineAbstract;

use vulkano::format;
use vulkano::image::ImmutableImage;
use vulkano::descriptor::descriptor_set;
use vulkano::swapchain::SwapchainCreationError;

use std::env;
use std::mem;
use std::cmp;
use std::time;
use std::iter;
use std::slice;
use std::f32::consts;
use std::marker::Sync;
use std::marker::Send;
use std::time::Duration;
use std::collections::HashMap;
use std::sync::Arc;

use cgmath;
use cgmath::Deg;
use cgmath::Vector2;
use cgmath::Vector3;
use cgmath::Vector4;
use cgmath::Matrix3;
use cgmath::Matrix4;
use cgmath::SquareMatrix;
use cgmath::Rotation3;
use cgmath::InnerSpace;

impl_vertex!(graphics::Vertex2d, position, uv);

mod vs_texture {
  #[derive(VulkanoShader)]
  #[ty = "vertex"]
  #[path = "src/shaders/VkTexture.vert"]
  struct Dummy;
}

mod fs_texture {
  #[derive(VulkanoShader)]
  #[ty = "fragment"]
  #[path = "src/shaders/VkTexture.frag"]
  struct Dummy;
}

mod vs_text {
  #[derive(VulkanoShader)]
  #[ty = "vertex"]
  #[path = "src/shaders/VkText.vert"]
  struct Dummy;
}

mod fs_text {
  #[derive(VulkanoShader)]
  #[ty = "fragment"]
  #[path = "src/shaders/VkText.frag"]
  struct Dummy;
}

mod vs_3d {
  #[derive(VulkanoShader)]
  #[ty = "vertex"]
  #[path = "src/shaders/Vk3D.vert"]
  struct Dummy;
}

mod fs_3d {
  #[derive(VulkanoShader)]
  #[ty = "fragment"]
  #[path = "src/shaders/Vk3D.frag"]
  struct Dummy;
}

#[derive(Clone)]
pub struct ModelInfo {
  location: String,
  texture: String,
}

pub struct Model {
  vertex_buffer: Option<Vec<Arc<BufferAccess + Send + Sync>>>,
  index_buffer: Option<Arc<ImmutableBuffer<[u16]>>>,
}

pub struct DynamicModel {
  vertex_buffer: Option<Vec<Arc<BufferAccess + Send + Sync>>>,
  index_buffer: Option<Vec<Arc<BufferAccess + Send + Sync>>>,
}

pub struct VK2D {
  vao: Model,
  custom_vao: HashMap<String, Model>,
  custom_dynamic_vao: HashMap<String, DynamicModel>,
  projection: Matrix4<f32>,
  
  pipeline_texture: Option<Arc<GraphicsPipelineAbstract + Send + Sync>>,
  uniform_buffer_texture: cpu_pool::CpuBufferPool<vs_texture::ty::Data>,
  
  pipeline_text: Option<Arc<GraphicsPipelineAbstract + Send + Sync>>,
  uniform_buffer_text: cpu_pool::CpuBufferPool<vs_text::ty::Data>,
}

pub struct VK3D {
  depth_buffer: Option<Arc<vkimage::AttachmentImage<format::D16Unorm>>>,
  
  models: HashMap<String, Model>,
  
  pipeline: Option<Arc<GraphicsPipelineAbstract + Send + Sync>>,
  
  projection: Matrix4<f32>,
  view: Matrix4<f32>,
  scale: Matrix4<f32>,
  
  uniform_buffer: cpu_pool::CpuBufferPool<vs_3d::ty::Data>,
}

pub struct RawVk {
  ready: bool,
  fonts: HashMap<String, GenericFont>,
  textures: HashMap<String, Arc<ImmutableImage<format::R8G8B8A8Unorm>>>,
  texture_paths: HashMap<String, String>,
  model_paths: HashMap<String, ModelInfo>,
  
  clear_colour: Vector4<f32>,
  
  framebuffers: Option<Vec<Arc<framebuffer::FramebufferAbstract + Send + Sync>>>,
  render_pass: Option<Arc<RenderPassAbstract + Send + Sync>>,
  multisample_image: Arc<vkimage::AttachmentImage>,
  multisample_depth: Arc<vkimage::AttachmentImage>,
  samples: u32,
  
  //3D
  vk3d: VK3D,

  //2D
  vk2d: VK2D,

  // Vk System stuff
  pub window: VkWindow,
  sampler: Arc<sampler::Sampler>,

  recreate_swapchain: bool,
  
  previous_frame_end: Option<Box<GpuFuture>>,
}

impl RawVk {
  pub fn new() -> RawVk {
    //avoid_winit_wayland_hack
    #[cfg(all(unix, not(target_os = "android"), not(target_os = "macos")))]
    env::set_var("WINIT_UNIX_BACKEND", "x11");
    println!("Forcing x11");
    
    let mut settings = Settings::load();
    let width = settings.get_resolution()[0];
    let height = settings.get_resolution()[1];
    let min_width = settings.get_minimum_resolution()[0];
    let min_height = settings.get_minimum_resolution()[1];
    let fullscreen = settings.is_fullscreen();
    
    let window = VkWindow::new(width, height, min_width, min_height, fullscreen);
    
    let proj_2d = Matrix4::identity();
    let proj_3d = Matrix4::identity();
    
    let view = cgmath::Matrix4::look_at(cgmath::Point3::new(0.0, 0.0, -1.0), cgmath::Point3::new(0.0, 0.0, 0.0), cgmath::Vector3::new(0.0, -1.0, 0.0));
    let scale = cgmath::Matrix4::from_scale(0.1);
    
    let sampler = sampler::Sampler::new(window.get_device(), sampler::Filter::Linear,
                                                   sampler::Filter::Linear, 
                                                   sampler::MipmapMode::Nearest,
                                                   sampler::SamplerAddressMode::ClampToEdge,
                                                   sampler::SamplerAddressMode::ClampToEdge,
                                                   sampler::SamplerAddressMode::ClampToEdge,
                                                   0.0, 1.0, 0.0, 0.0).unwrap();
 
    let text_uniform = cpu_pool::CpuBufferPool::new(window.get_device(), BufferUsage::uniform_buffer());
    let texture_uniform = cpu_pool::CpuBufferPool::new(window.get_device(), BufferUsage::uniform_buffer());
    let uniform_3d = cpu_pool::CpuBufferPool::<vs_3d::ty::Data>::new(window.get_device(), BufferUsage::uniform_buffer());
    let previous_frame_end = Some(Box::new(now(window.get_device())) as Box<GpuFuture>);
    
<<<<<<< HEAD
    let samples = window.get_max_msaa();//4;
=======
    let samples = cmp::min(4, window.get_max_msaa());
    println!("MSAA: {}", samples);
>>>>>>> 72ca4685
    
    let dim = window.get_dimensions();
    let multisample_image = vkimage::AttachmentImage::transient_multisampled(window.get_device(), dim, samples, window.get_swapchain().format()).unwrap();
    let multisample_depth = vkimage::AttachmentImage::transient_multisampled(window.get_device(), dim, samples, format::Format::D16Unorm).unwrap();
    
    RawVk {
      ready: false,
      fonts: HashMap::new(),
      textures: HashMap::new(),
      texture_paths: HashMap::new(),
      model_paths: HashMap::new(),

      clear_colour: Vector4::new(0.0, 0.0, 0.0, 1.0),

      framebuffers: None,
      render_pass: None,
      multisample_image: multisample_image,
      multisample_depth: multisample_depth,
      samples: samples,

      // 3D
      vk3d: VK3D {
        depth_buffer: None,
        
        models: HashMap::new(),
        
        pipeline: None,
        
        projection: proj_3d,
        view: view,
        scale: scale,

        uniform_buffer: uniform_3d,
      },
      
      //2D
      vk2d: VK2D {
        vao: Model {
          vertex_buffer: None,
          index_buffer: None,
        },
        custom_vao: HashMap::new(),
        custom_dynamic_vao: HashMap::new(),
        
        projection: proj_2d,
        
        pipeline_texture: None,
        uniform_buffer_texture: texture_uniform,
        
        pipeline_text: None,
        uniform_buffer_text: text_uniform,
      },
      
      // Vk System
      window: window,
      sampler: sampler,

      recreate_swapchain: false,
      
      previous_frame_end: previous_frame_end,
    }
  }
  
  pub fn with_title(mut self, title: String) -> RawVk {
    self.window.set_title(title);
    self
  }
  
  pub fn with_samples(mut self, samples: u32) -> RawVk {
    self.samples = samples;
    let dim = self.window.get_dimensions();
    let multisample_image = vkimage::AttachmentImage::transient_multisampled(self.window.get_device(), dim, samples, self.window.get_swapchain().format()).unwrap();
    let multisample_depth = vkimage::AttachmentImage::transient_multisampled(self.window.get_device(), dim, samples, format::Format::D16Unorm).unwrap();
    
    self.multisample_image = multisample_image;
    self.multisample_depth = multisample_depth;
    
    self
  }
  
  pub fn create_2d_vertex(&self) -> Arc<BufferAccess + Send + Sync> {
    let square = {
      [
          graphics::Vertex2d { position: [  0.5 ,   0.5 ], uv: [1.0, 0.0] },
          graphics::Vertex2d { position: [ -0.5,    0.5 ], uv: [0.0, 0.0] },
          graphics::Vertex2d { position: [ -0.5,   -0.5 ], uv: [0.0, 1.0] },
          graphics::Vertex2d { position: [  0.5 ,  -0.5 ], uv: [1.0, 1.0] },
      ]
    };
    
    CpuAccessibleBuffer::from_iter(self.window.get_device(), 
                                   BufferUsage::vertex_buffer(), 
                                   square.iter().cloned())
                                   .expect("failed to create vertex buffer")
  }
  
  pub fn create_2d_index(&self) -> (Arc<ImmutableBuffer<[u16]>>,
                                    CommandBufferExecFuture<NowFuture, AutoCommandBuffer>) {
    
    let indices: [u16; 6] = [0, 1, 2, 2, 3, 0];
    ImmutableBuffer::from_iter(indices.iter().cloned(), 
                               BufferUsage::index_buffer(), 
                               self.window.get_queue())
                               .expect("failed to create immutable index buffer")
  }
  
  pub fn create_custom_2d_model(&mut self, mut verts: Vec<graphics::Vertex2d>, indices: Vec<u16>) -> Model {
    for i in 0..verts.len() {
      verts[i].position[1] *= -1.0;
    }
    
    let vert =  CpuAccessibleBuffer::from_iter(self.window.get_device(), 
                                   BufferUsage::vertex_buffer(), 
                                   verts.iter().cloned())
                                   .expect("Vulkan failed to create custom vertex buffer");
    let idx = CpuAccessibleBuffer::from_iter(self.window.get_device(), 
                                   BufferUsage::index_buffer(), 
                                   indices.iter().cloned())
                                   .expect("Vulkan failed to create custom index buffer");
    
    let (idx_buffer, future_idx) = ImmutableBuffer::from_iter(indices.iter().cloned(), 
                               BufferUsage::index_buffer(), 
                               self.window.get_queue())
                               .expect("failed to create immutable index buffer");
    
    self.previous_frame_end = Some(Box::new(future_idx.join(Box::new(self.previous_frame_end.take().unwrap()) as Box<GpuFuture>)) as Box<GpuFuture>);
    
    Model {
      vertex_buffer: Some(vec!(vert)),
      index_buffer: Some(idx_buffer),
    }
  }
  
  pub fn create_vertex(&self, verticies: iter::Cloned<slice::Iter<model_data::Vertex>>) -> Arc<BufferAccess + Send + Sync> {
      CpuAccessibleBuffer::from_iter(self.window.get_device(), 
                                     BufferUsage::vertex_buffer(), 
                                     verticies)
                                     .expect("failed to create vertex buffer")
  }
  
  pub fn create_index(&self, indices: iter::Cloned<slice::Iter<u16>>) -> (Arc<ImmutableBuffer<[u16]>>,
                                                                           CommandBufferExecFuture<NowFuture, AutoCommandBuffer>) {
      ImmutableBuffer::from_iter(indices, BufferUsage::index_buffer(), 
                                 self.window.get_queue())
                                 .expect("failed to create immutable teapot index buffer")
  }
  
  pub fn create_texture_subbuffer(&self, draw: DrawCall) -> cpu_pool::CpuBufferPoolSubbuffer<vs_texture::ty::Data,
                                                                      Arc<memory::pool::StdMemoryPool>> {
    
    let model = DrawMath::calculate_texture_model(draw.get_translation(), draw.get_size(), -draw.get_x_rotation() -180.0);
    
    let has_texture = {
      let mut value = 1.0;
      if draw.get_texture() == &String::from("") {
        value = 0.0;
      }
      value
    };
    
    let uniform_data = vs_texture::ty::Data {
      projection: self.vk2d.projection.into(),
      model: model.into(),
      colour: draw.get_colour().into(),
      has_texture: Vector4::new(has_texture, 0.0, 0.0, 0.0).into(),
    };
    self.vk2d.uniform_buffer_texture.next(uniform_data).unwrap()
  }
  
  pub fn create_3d_subbuffer(&self, draw: DrawCall) -> cpu_pool::CpuBufferPoolSubbuffer<vs_3d::ty::Data, Arc<memory::pool::StdMemoryPool>> {
    
    let rotation_x: Matrix4<f32> = Matrix4::from_angle_x(Deg(draw.get_x_rotation()));
    let rotation_y: Matrix4<f32> = Matrix4::from_angle_y(Deg(draw.get_y_rotation()));
    let rotation_z: Matrix4<f32> = Matrix4::from_angle_z(Deg(draw.get_z_rotation()));
         
    let transformation: Matrix4<f32> = (cgmath::Matrix4::from_translation(draw.get_translation())* cgmath::Matrix4::from_scale(draw.get_size().x)) * (rotation_x*rotation_y*rotation_z);
    
    let point_light = 2.0;
    let directional_light = 0.0;
    let metallic = 1.0;
    let roughness = 1.0;
    
    let lighting_position: Matrix4<f32> =
      Matrix4::from_cols(
        // (x, y, z, n/a)
        Vector4::new(0.0, -0.6, 25.0, -1.0),
        Vector4::new(7.0, -0.6, 25.0, -1.0),
        Vector4::new(-2000000.0, 1000000.0, -2000000.0, -1.0),
        Vector4::new(0.0, 0.0, 0.0, -1.0)
      );
    
    let reflectivity = {
      let mut temp = 1.0;
      if draw.get_texture() == "terrain" {
        temp = 0.0;
      }
      temp
    };
    
    let lighting_colour: Matrix4<f32> =
      // (R, G, B, light type)
      Matrix4::from_cols(
        Vector4::new(0.0, 0.0, 1.0, point_light), // blue light
        Vector4::new(1.0, 0.0, 0.0, point_light),  // red light
        Vector4::new(0.4, 0.4, 0.4, directional_light), //sun
        Vector4::new(0.0, 0.0, 0.0, -1.0)
      );
    
    // (Intensity, 1)
    let attenuation: Matrix4<f32> =
      Matrix4::from_cols(
        Vector4::new(1.0, 0.25, 0.25, -1.0),
        Vector4::new(1.0, 0.25, 0.25, -1.0),
        Vector4::new(1.0, 0.0, 0.0, -1.0),
        Vector4::new(0.0, 0.0, 0.0, -1.0)
      );
    
    let uniform_data = vs_3d::ty::Data {
      transformation: transformation.into(),
      view : (self.vk3d.view * self.vk3d.scale).into(),
      proj : self.vk3d.projection.into(),
      lightpositions: lighting_position.into(),
      lightcolours: lighting_colour.into(),
      attenuations: attenuation.into(),
    };

    self.vk3d.uniform_buffer.next(uniform_data).unwrap()
  }
  
  pub fn create_2d_projection(&self, width: f32, height: f32) -> Matrix4<f32> {
    cgmath::ortho(0.0, width, height, 0.0, -1.0, 1.0)
  }
  
  pub fn create_3d_projection(&self, width: f32, height: f32) -> Matrix4<f32> {
    cgmath::perspective(/*cgmath::Rad(consts::FRAC_PI_4)*/cgmath::Deg(45.0), { width as f32 / height as f32 }, 0.01, 100.0)
  }
  
  pub fn create_depth_buffer(&self) -> Option<Arc<vkimage::AttachmentImage<format::D16Unorm>>> {
    Some(vkimage::attachment::AttachmentImage::transient(
                                self.window.get_device().clone(),
                                self.window.get_dimensions(),
                                format::D16Unorm)
                                .unwrap())
  }
}

impl CoreRender for RawVk {
  fn load_instanced(&mut self, reference: String, max_instances: i32) {
    
  }
  
  fn load_instanced_geometry(&mut self, reference: String, max_instances: i32, verticies: Vec<graphics::Vertex2d>, indicies: Vec<u16>) {
    
  }
  
  fn load_static_geometry(&mut self, reference: String, verticies: Vec<graphics::Vertex2d>, indices: Vec<u16>) {
    let model = self.create_custom_2d_model(verticies, indices);
    self.vk2d.custom_vao.insert(reference, model);
  }
  
  fn load_dynamic_geometry(&mut self, reference: String, verticies: Vec<graphics::Vertex2d>, indices: Vec<u16>) {
    
  }
  
  fn preload_model(&mut self, reference: String, location: String, texture: String) {
    self.load_model(reference.clone(), location, texture.clone());
    self.load_texture(reference, texture);
  }
  
  fn add_model(&mut self, reference: String, location: String, texture: String) {
    self.model_paths.insert(reference.clone(), ModelInfo {location: location, texture: texture.clone()});
    self.add_texture(reference, texture);
  }
  
  fn load_model(&mut self, reference: String, location: String, texture: String) {
    let start_time = time::Instant::now();
    
    let model = model_data::Loader::load_opengex(location.clone(), texture);
    
    let vert3d_buffer = self.create_vertex(model.get_verticies().iter().cloned());
    let (idx_3d_buffer, future_3d_idx) = self.create_index(model.get_indices().iter().cloned()); 
    
    let model = Model {
      vertex_buffer: Some(vec!(vert3d_buffer)),
      index_buffer: Some(idx_3d_buffer),
    };
    self.vk3d.models.insert(reference, model);
    
    self.previous_frame_end = Some(Box::new(future_3d_idx.join(Box::new(self.previous_frame_end.take().unwrap()) as Box<GpuFuture>)) as Box<GpuFuture>);
    
    let total_time = start_time.elapsed().subsec_nanos() as f64 / 1000000000.0 as f64;
    println!("{} ms,  {:?}", (total_time*1000f64) as f32, location);
  }
  
  fn preload_texture(&mut self, reference: String, location: String) {
    self.load_texture(reference, location);
  }
  
  fn add_texture(&mut self, reference: String, location: String) {
    self.texture_paths.insert(reference, location);
  }
  
  fn load_texture(&mut self, reference: String, location: String) {
    if location == String::from("") {
      return;
    }
    
    let texture_start_time = time::Instant::now();
    
    let (texture, tex_future) = {
      let texture = location.clone();
      let image = image::open(&location).expect(&("No file or Directory at: ".to_string() + &texture)).to_rgba(); 
      let (width, height) = image.dimensions();
      let image_data = image.into_raw().clone();

      vkimage::immutable::ImmutableImage::from_iter(
              image_data.iter().cloned(),
              vkimage::Dimensions::Dim2d { width: width, height: height },
              format::R8G8B8A8Unorm,
               self.window.get_queue()).unwrap()
    };
    self.previous_frame_end = Some(Box::new(tex_future.join(Box::new(self.previous_frame_end.take().unwrap()) as Box<GpuFuture>)) as Box<GpuFuture>);
    self.textures.insert(reference.clone(), texture);
   
    let texture_time = texture_start_time.elapsed().subsec_nanos() as f64 / 1000000000.0 as f64;
    println!("{} ms,  {:?}", (texture_time*1000f64) as f32, location);
  }
  
  fn preload_font(&mut self, reference: String, font: &[u8], font_texture: String) {
    self.load_font(reference.clone(), font);
    self.load_texture(reference, font_texture);
  }
  
  fn add_font(&mut self, reference: String, font: &[u8], font_texture: String) {
    self.load_font(reference.clone(), font);
    self.texture_paths.insert(reference, font_texture);
  }
  
  fn load_font(&mut self, reference: String, font: &[u8]) {
   let mut new_font = GenericFont::new();
    new_font.load_font(font);
    
    self.fonts.insert(reference.clone(), new_font);
  }
  
  /// Prepares shaders, pipelines, and vertex, index buffers
  /// # Warning
  /// You must call this function otherwise will result in crash
  fn load_shaders(&mut self) {
    let dimensions = {
      self.window.get_dimensions()
    };
    
    self.vk2d.projection = self.create_2d_projection(dimensions[0] as f32, dimensions[1] as f32);
    self.vk3d.projection = self.create_3d_projection(dimensions[0] as f32, dimensions[1] as f32);
    
    self.vk3d.depth_buffer = self.create_depth_buffer();
    
    // 2D
    let vert_buffer = self.create_2d_vertex();
    let (idx_buffer, future_idx) = self.create_2d_index();
    
    self.vk2d.vao.vertex_buffer = Some(vec!(vert_buffer));
    self.vk2d.vao.index_buffer = Some(idx_buffer);
    
    self.previous_frame_end = Some(Box::new(future_idx.join(Box::new(self.previous_frame_end.take().unwrap()) as Box<GpuFuture>)) as Box<GpuFuture>);
    
    let vs_3d = vs_3d::Shader::load(self.window.get_device()).expect("failed to create shader module");
    let fs_3d = fs_3d::Shader::load(self.window.get_device()).expect("failed to create shader module");
    let vs_texture = vs_texture::Shader::load(self.window.get_device()).expect("failed to create shader module");
    let fs_texture = fs_texture::Shader::load(self.window.get_device()).expect("failed to create shader module");
    let vs_text = vs_text::Shader::load(self.window.get_device()).expect("failed to create shader module");
    let fs_text = fs_text::Shader::load(self.window.get_device()).expect("failed to create shader module");
    
    self.render_pass = Some(Arc::new(single_pass_renderpass!(self.window.get_device(),
      attachments: {
        multisample_colour: {
          load: Clear,
          store: DontCare,
          format: self.window.get_swapchain().format(),
          samples: self.samples,
        },
        multisample_depth: {
          load: Clear,
          store: DontCare,
          format: format::Format::D16Unorm,
          samples: self.samples,
        },
        resolve_colour: {
          load: DontCare,
          store: Store,
          format: self.window.get_swapchain().format(),
          samples: 1,
        },
        resolve_depth: {
          load: DontCare,
          store: Store,
          format: format::Format::D16Unorm,
          samples: 1,
          initial_layout: ImageLayout::Undefined,
          final_layout: ImageLayout::DepthStencilAttachmentOptimal,
        }
      },
      pass: {
        color: [multisample_colour],
        depth_stencil: {multisample_depth},
        resolve: [resolve_colour],
      }
    ).unwrap()));
   
    self.vk3d.pipeline = Some(Arc::new(pipeline::GraphicsPipeline::start()
        .vertex_input_single_buffer::<model_data::Vertex>()
        .vertex_shader(vs_3d.main_entry_point(), ())
        .triangle_list()
        .viewports_dynamic_scissors_irrelevant(1)
        .fragment_shader(fs_3d.main_entry_point(), ())
        .depth_stencil_simple_depth()
        .cull_mode_front()
        .render_pass(framebuffer::Subpass::from(self.render_pass.clone().unwrap(), 0).unwrap())
        .build(self.window.get_device())
        .unwrap()));

    self.vk2d.pipeline_texture = Some(Arc::new(pipeline::GraphicsPipeline::start()
        .vertex_input_single_buffer::<graphics::Vertex2d>()
        .vertex_shader(vs_texture.main_entry_point(), ())
        .triangle_strip()
        .viewports_dynamic_scissors_irrelevant(1)
        .fragment_shader(fs_texture.main_entry_point(), ())
        //.blend_collective(pipeline::blend::AttachmentBlend::alpha_blending())
        .blend_alpha_blending()
        .render_pass(framebuffer::Subpass::from(self.render_pass.clone().unwrap(), 0).unwrap())
        .build(self.window.get_device())
        .unwrap()));
        
    self.vk2d.pipeline_text = Some(Arc::new(pipeline::GraphicsPipeline::start()
        .vertex_input_single_buffer::<graphics::Vertex2d>()
        .vertex_shader(vs_text.main_entry_point(), ())
        .triangle_strip()
        .viewports_dynamic_scissors_irrelevant(1)
        .fragment_shader(fs_text.main_entry_point(), ())
        .blend_alpha_blending()
        .render_pass(framebuffer::Subpass::from(self.render_pass.clone().unwrap(), 0).unwrap())
        .build(self.window.get_device())
        .unwrap()));
   
    self.vk2d.uniform_buffer_texture = cpu_pool::CpuBufferPool::<vs_texture::ty::Data>::new(self.window.get_device(), BufferUsage::uniform_buffer());
    
    self.vk2d.uniform_buffer_text = cpu_pool::CpuBufferPool::<vs_text::ty::Data>::new(self.window.get_device(), BufferUsage::uniform_buffer());
    
    // Terrain stuff
    let size = 800;
    let vertex_count = 128;
    
    let count = vertex_count*vertex_count;
    
    let mut vertices: Vec<[f32; 3]> = Vec::with_capacity(count);
    let mut normals: Vec<[f32; 3]> = Vec::with_capacity(count);
    let mut uv: Vec<[f32; 2]> = Vec::with_capacity(count);
    let mut indices: Vec<u16> = Vec::with_capacity(6*(vertex_count-1)*(vertex_count-1));
    
    for i in 0..vertex_count {
      for j in 0..vertex_count {
        vertices.push(
          [j as f32/(vertex_count - 1) as f32 * size as f32 - size as f32*0.5,
          0.0,
          i as f32/(vertex_count - 1) as f32 * size as f32 - size as f32*0.5]);
        normals.push([0.0, 1.0, 0.0]);
        uv.push([j as f32/(vertex_count - 1) as f32,
                 i as f32/(vertex_count - 1) as f32]);
      }
    }
    
    for gz in 0..vertex_count-1 {
      for gx in 0..vertex_count-1 {
      let top_left: u16 = ((gz*vertex_count)+gx) as u16;
        let top_right: u16 = (top_left + 1) as u16;
        let bottom_left: u16 = (((gz+1)*vertex_count)+gx) as u16;
        let bottom_right: u16 = (bottom_left + 1) as u16;
        indices.push(top_left);
        indices.push(bottom_left);
        indices.push(top_right);
        indices.push(top_right);
        indices.push(bottom_left);
        indices.push(bottom_right);
      }
    }
    
    let mut vertex: Vec<model_data::Vertex> = Vec::new();
    
    for i in 0..vertices.len() {      
      vertex.push(model_data::Vertex {
          position: vertices[i],
          normal: normals[i],
          uv: uv[i],
        }
      );
    }
    
    let vert3d_buffer = self.create_vertex(vertex.iter().cloned());
    let (idx_3d_buffer, future_3d_idx) = self.create_index(indices.iter().cloned()); 
    
    let model = Model {
      vertex_buffer: Some(vec!(vert3d_buffer)),
      index_buffer: Some(idx_3d_buffer),
    };
    
    self.vk3d.models.insert(String::from("terrain"), model);
    
    self.previous_frame_end = Some(Box::new(future_3d_idx.join(Box::new(self.previous_frame_end.take().unwrap()) as Box<GpuFuture>)) as Box<GpuFuture>);
  }
  
  /// Initalises some variables
  fn init(&mut self) {
    self.framebuffers = None;
    
    self.recreate_swapchain = false;
  }
  
  /// Loads the unloaded textures returning after ~16ms has passed to allow for 
  /// updates whilst still loading
  fn dynamic_load(&mut self) {
    let time_limit = 12.0;
    
    let mut delta_time;
    let frame_start_time = time::Instant::now();
  
    let mut still_loading = false;
    //let mut to_be_removed: Vec<String> = Vec::new();
    
    let texture_paths_clone = self.texture_paths.clone();
    
    for (reference, path) in &texture_paths_clone {
      self.load_texture(reference.clone(), path.clone());
      
      self.texture_paths.remove(reference);
      still_loading = true;
      
      delta_time = frame_start_time.elapsed().subsec_nanos() as f64 / 1000000000.0 as f64;
      if (delta_time*1000f64) > time_limit {
        break;
      } 
    }
    
    delta_time = frame_start_time.elapsed().subsec_nanos() as f64 / 1000000000.0 as f64;
    if (delta_time*1000f64) > time_limit {
      return;
    }
    
    let model_paths_clone = self.model_paths.clone();
    
    for (reference, model) in &model_paths_clone {
      self.load_model(reference.clone(), model.location.clone(), model.texture.clone());
      
      self.model_paths.remove(reference);
      still_loading = true;
      
      delta_time = frame_start_time.elapsed().subsec_nanos() as f64 / 1000000000.0 as f64;
      if (delta_time*1000f64) > time_limit {
        break;
      } 
    }
    
    if !still_loading {
      self.ready = true;
    }
  }
  
  /// Clears the screen
  fn clear_screen(&mut self) {
    self.previous_frame_end.as_mut().unwrap().cleanup_finished();
  }
  
  /// Settings up drawing variables before the drawing commences
  fn pre_draw(&mut self) {
    if self.recreate_swapchain {
      let dimensions = {
        self.window.get_dimensions()
      };
      
      let (new_swapchain, new_images) = match self.window.recreate_swapchain(dimensions) {
        Ok(r) => r,
        Err(SwapchainCreationError::UnsupportedDimensions) => {
          return;
        },
        Err(err) => panic!("{:?}", err)
      };
      
      self.window.replace_swapchain(new_swapchain);
      self.window.replace_images(new_images);
      
      self.framebuffers = None;
      self.recreate_swapchain = false;
      
      let new_depth_buffer = self.create_depth_buffer();
      mem::replace(&mut self.vk3d.depth_buffer, new_depth_buffer);
      
      self.vk2d.projection = self.create_2d_projection(dimensions[0] as f32, dimensions[1] as f32);
      self.vk3d.projection = self.create_3d_projection(dimensions[0] as f32, dimensions[1] as f32);
      
      self.multisample_image = vkimage::AttachmentImage::transient_multisampled(self.window.get_device(), dimensions, self.samples, self.window.get_swapchain().format()).unwrap();
      self.multisample_depth = vkimage::AttachmentImage::transient_multisampled(self.window.get_device(), dimensions, self.samples, format::Format::D16Unorm).unwrap();
    }
    
    if self.framebuffers.is_none() {
      let depth_buffer = self.vk3d.depth_buffer.clone();
      let multisample_image = self.multisample_image.clone();
      let multisample_depth = self.multisample_depth.clone();
      
      let new_framebuffers = 
        Some(self.window.get_images().iter().map( |image| {
             let fb = framebuffer::Framebuffer::start(self.render_pass.clone().unwrap())
                      .add(multisample_image.clone()).unwrap()
                      .add(multisample_depth.clone()).unwrap()
                      .add(image.clone()).unwrap()
                      .add(depth_buffer.clone().unwrap()).unwrap()
                      //.add(self.sampled_image.clone()).unwrap()
                      .build().unwrap();
             Arc::new(fb) as Arc<framebuffer::FramebufferAbstract + Send + Sync>
             }).collect::<Vec<_>>());
      mem::replace(&mut self.framebuffers, new_framebuffers);
    }
  }
  
  /// Draws everything that is in the drawcall passed to this function
  fn draw(&mut self, draw_calls: &Vec<DrawCall>) {
    if self.recreate_swapchain == true {
      return;
    }
    
    let (image_num, acquire_future) = match swapchain::acquire_next_image(self.window.get_swapchain(), None) {
      Ok(r) => r,
      Err(AcquireError::OutOfDate) => {
        self.recreate_swapchain = true;
        return;
      },
      Err(err) => panic!("{:?}", err)
    };
    
    let dimensions = {
      self.window.get_dimensions()
    };
    
    let command_buffer: AutoCommandBuffer = {
      let mut tmp_cmd_buffer = AutoCommandBufferBuilder::primary_one_time_submit(self.window.get_device(), self.window.get_queue_ref().family()).unwrap();
      
      let build_start = tmp_cmd_buffer;
      
      let clear = [self.clear_colour.x, self.clear_colour.y, self.clear_colour.z, self.clear_colour.w];
      tmp_cmd_buffer = build_start.begin_render_pass(self.framebuffers.as_ref().unwrap()[image_num].clone(), false, vec![clear.into(), 1f32.into(), format::ClearValue::None, format::ClearValue::None]).unwrap();
      for draw in draw_calls {
        
        if draw.is_3d_model() {
          
          let uniform_buffer_subbuffer = self.create_3d_subbuffer(draw.clone());
          
          let mut texture: String = String::from("default");
          if self.textures.contains_key(draw.get_texture()) {
            texture = draw.get_texture().clone();
          }
          if draw.get_texture() == "terrain" {
            texture = String::from("oakfloor");
          }
          
          let set_3d = Arc::new(descriptor_set::PersistentDescriptorSet::start(self.vk3d.pipeline.clone().unwrap(), 0)
                .add_buffer(uniform_buffer_subbuffer).unwrap()
                .add_sampled_image(self.textures.get(&texture).unwrap().clone(), self.sampler.clone()).unwrap()
                .build().unwrap()
          );
          
          {
            let cb = tmp_cmd_buffer;

            tmp_cmd_buffer = cb.draw_indexed(
                  self.vk3d.pipeline.clone().unwrap(),
                  DynamicState {
                        line_width: None,
                        viewports: Some(vec![pipeline::viewport::Viewport {
                            origin: [0.0, 0.0],
                            dimensions: [dimensions[0] as f32, dimensions[1] as f32],
                            depth_range: 0.0 .. 1.0,
                        }]),
                        scissors: None,
                  },
                  self.vk3d.models.get(draw.get_texture()).expect("Invalid model name").vertex_buffer.clone().unwrap(),
                  self.vk3d.models.get(draw.get_texture()).expect("Invalid model name").index_buffer.clone().unwrap(), set_3d.clone(), ()).unwrap();
          }
        } else {
          // Render Text
          if draw.is_text() {
            let wrapped_draw = DrawMath::setup_correct_wrapping(draw.clone(), self.fonts.clone());
            let size = draw.get_x_size();
            
            for letter in wrapped_draw {              
              let char_letter = {
                letter.get_text().as_bytes()[0] 
              };
              
              let c = self.fonts.get(draw.get_texture()).unwrap().get_character(char_letter as i32);

              let model = DrawMath::calculate_text_model(letter.get_translation(), size, &c.clone(), char_letter);
              let letter_uv = DrawMath::calculate_text_uv(&c.clone());
              let colour = letter.get_colour();
              let outline = letter.get_outline_colour();
              let edge_width = letter.get_edge_width(); 
               
              let uniform_buffer_text_subbuffer = {
                let uniform_data = vs_text::ty::Data {
                  outlineColour: outline.into(),
                  colour: colour.into(),
                  edge_width: edge_width.into(),
                  letter_uv: letter_uv.into(),
                  model: model.into(),
                  projection: self.vk2d.projection.into(),
                };
                self.vk2d.uniform_buffer_text.next(uniform_data).unwrap()
              };
              
              let uniform_set = Arc::new(descriptor_set::PersistentDescriptorSet::start(self.vk2d.pipeline_text.clone().unwrap(), 0)
                                         .add_sampled_image(self.textures.get(draw.get_texture()).unwrap().clone(), self.sampler.clone()).unwrap()
                                         .add_buffer(uniform_buffer_text_subbuffer.clone()).unwrap()
                                         .build().unwrap());
              
              {
                let cb = tmp_cmd_buffer;
                tmp_cmd_buffer = cb.draw_indexed(self.vk2d.pipeline_text.clone().unwrap(),
                                              DynamicState {
                                                      line_width: None,
                                                      viewports: Some(vec![Viewport {
                                                        origin: [0.0, 0.0],
                                                        dimensions: [dimensions[0] as f32, dimensions[1] as f32],
                                                        depth_range: 0.0 .. 1.0,
                                                      }]),
                                                      scissors: None,
                                              },
                                              self.vk2d.vao.vertex_buffer.clone().unwrap(),
                                              self.vk2d.vao.index_buffer.clone().unwrap(),
                                              uniform_set.clone(), ()).unwrap();
              }
            }
          } else {
            let uniform_buffer_texture_subbuffer = self.create_texture_subbuffer(draw.clone());
            
            // No Texture
            if draw.get_texture() == &String::from("") {
              let uniform_set = Arc::new(descriptor_set::PersistentDescriptorSet::start(self.vk2d.pipeline_texture.clone().unwrap(), 0)
                                         .add_sampled_image(self.textures.get("Arial").expect("Default texture not loaded!").clone(), self.sampler.clone()).unwrap()
                                         .add_buffer(uniform_buffer_texture_subbuffer.clone()).unwrap()
                                         .build().unwrap());
              
              {
                let cb = tmp_cmd_buffer;
                
                if draw.is_custom_vao() {
                  tmp_cmd_buffer = cb.draw_indexed(self.vk2d.pipeline_texture.clone().unwrap(),
                                              DynamicState {
                                                      line_width: None,
                                                      viewports: Some(vec![Viewport {
                                                        origin: [0.0, 0.0],
                                                        dimensions: [dimensions[0] as f32, dimensions[1] as f32],
                                                        depth_range: 0.0 .. 1.0,
                                                      }]),
                                                      scissors: None,
                                              },
                                              self.vk2d.custom_vao.get(draw.get_text()).unwrap().vertex_buffer.clone().unwrap(),
                                              self.vk2d.custom_vao.get(draw.get_text()).unwrap().index_buffer.clone().unwrap(),
                                              uniform_set.clone(), ()).unwrap();
                } else {
                  tmp_cmd_buffer = cb.draw_indexed(self.vk2d.pipeline_texture.clone().unwrap(),
                                              DynamicState {
                                                      line_width: None,
                                                      viewports: Some(vec![Viewport {
                                                        origin: [0.0, 0.0],
                                                        dimensions: [dimensions[0] as f32, dimensions[1] as f32],
                                                        depth_range: 0.0 .. 1.0,
                                                      }]),
                                                      scissors: None,
                                              },
                                              self.vk2d.vao.vertex_buffer.clone().unwrap(),
                                              self.vk2d.vao.index_buffer.clone().unwrap(),
                                              uniform_set.clone(), ()).unwrap();
                }
              }
            } else {
              // Texture
              let texture = draw.get_texture();
              
              let uniform_set = Arc::new(descriptor_set::PersistentDescriptorSet::start(self.vk2d.pipeline_texture.clone().unwrap(), 0)
                                      .add_sampled_image(self.textures.get(draw.get_texture()).expect(&("Unknown Texture".to_string() + texture)).clone(), self.sampler.clone()).unwrap()
                                      .add_buffer(uniform_buffer_texture_subbuffer.clone()).unwrap()
                                      .build().unwrap());
              
              {
                let cb = tmp_cmd_buffer;
                
                if draw.is_custom_vao() {
                  tmp_cmd_buffer = cb.draw_indexed(self.vk2d.pipeline_texture.clone().unwrap(),
                                              DynamicState {
                                                      line_width: None,
                                                      viewports: Some(vec![Viewport {
                                                        origin: [0.0, 0.0],
                                                        dimensions: [dimensions[0] as f32, dimensions[1] as f32],
                                                        depth_range: 0.0 .. 1.0,
                                                      }]),
                                                      scissors: None,
                                              },
                                              self.vk2d.custom_vao.get(draw.get_text()).unwrap().vertex_buffer.clone().unwrap(),
                                              self.vk2d.custom_vao.get(draw.get_text()).unwrap().index_buffer.clone().unwrap(),
                                              uniform_set.clone(), ()).unwrap();
                } else {
                  tmp_cmd_buffer = cb.draw_indexed(self.vk2d.pipeline_texture.clone().unwrap(),
                                              DynamicState {
                                                      line_width: None,
                                                      viewports: Some(vec![Viewport {
                                                        origin: [0.0, 0.0],
                                                        dimensions: [dimensions[0] as f32, dimensions[1] as f32],
                                                        depth_range: 0.0 .. 1.0,
                                                      }]),
                                                      scissors: None,
                                              },
                                              self.vk2d.vao.vertex_buffer.clone().unwrap(),
                                              self.vk2d.vao.index_buffer.clone().unwrap(),
                                              uniform_set.clone(), ()).unwrap();
                }
              }
            }
          }
        }
      }
      
      tmp_cmd_buffer.end_render_pass()
        .unwrap()
        .build().unwrap() as AutoCommandBuffer
    };
  
    let future = self.previous_frame_end.take().unwrap().join(acquire_future)
      .then_execute(self.window.get_queue(), command_buffer).expect("future")
      .then_swapchain_present(self.window.get_queue(), self.window.get_swapchain(), image_num)
      .then_signal_fence_and_flush();
    
    match future {
      Ok(future) => {
        self.previous_frame_end = Some(Box::new(future) as Box<_>);
      }
      Err(FlushError::OutOfDate) => {
        self.recreate_swapchain = true;
        self.previous_frame_end = Some(Box::new(now(self.window.get_device())) as Box<_>);
      }
      Err(e) => {
        println!("{:?}", e);
        self.previous_frame_end = Some(Box::new(now(self.window.get_device())) as Box<_>);
      }
    }
  }
  
  /// Tells engine it needs to update as window resize has occured
  fn screen_resized(&mut self) {
    self.recreate_swapchain = true;
  }
  
  /// Returns the dimensions of the drawing window as u32
  fn get_dimensions(&self) -> [u32; 2] {
    let dimensions: [u32; 2] = self.window.get_dimensions();
    dimensions
  }
  
  /// Returns a reference to the events loop
  fn get_events(&mut self) -> &mut winit::EventsLoop {
    self.window.get_events()
  }
  
  /// Returns all loaded fonts in a HashMap
  fn get_fonts(&self) -> HashMap<String, GenericFont> {
    self.fonts.clone()
  }
  
  /// Returns the current dpi scale factor
  ///
  /// Needed to solve issues with Hidpi monitors
  fn get_dpi_scale(&self) -> f32 {
    self.window.get_dpi_scale()
  }
  
  /// Queries if the engine has loaded all textures and models
  fn is_ready(&self) -> bool {
    self.ready
  }
  
  /// Enables the cursor to be drawn whilst over the window
  fn show_cursor(&mut self) {
    self.window.show_cursor();
  }
  
  /// Disables the cursor from being drawn whilst over the window
  fn hide_cursor(&mut self) {
    self.window.hide_cursor();
  }
  
  /// Sets camera location based on a position Vector3 and rotation in the x 
  /// and y axis with a Vector2
  fn set_camera_location(&mut self, camera: Vector3<f32>, camera_rot: Vector2<f32>) {

    //let (x_rot, z_rot) = DrawMath::calculate_y_rotation(camera_rot.y);
    let (x_rot, z_rot) = DrawMath::rotate(camera_rot.y);
    
    self.vk3d.view = cgmath::Matrix4::look_at(cgmath::Point3::new(camera.x, camera.y, camera.z), cgmath::Point3::new(camera.x+x_rot, camera.y, camera.z+z_rot), cgmath::Vector3::new(0.0, -1.0, 0.0));
  }
  
  // Sets the clear colour for the window to display if nothing is draw in an area
  fn set_clear_colour(&mut self, r: f32, g: f32, b: f32, a: f32) {
    self.clear_colour = Vector4::new(r,g,b,a);
  }
  
  /// Sets the camera location, rotation, view given a Camera object
  fn set_camera(&mut self, camera: Camera) {}
  
  /// does nothing in vulkan
  fn post_draw(&self) {}
  /// does nothing in vulkan
  fn clean(&self) {}
  /// does nothing
  fn swap_buffers(&mut self) {}
}

<|MERGE_RESOLUTION|>--- conflicted
+++ resolved
@@ -45,7 +45,9 @@
 
 use vulkano::format;
 use vulkano::image::ImmutableImage;
+use vulkano::descriptor;
 use vulkano::descriptor::descriptor_set;
+use vulkano::descriptor::pipeline_layout;
 use vulkano::swapchain::SwapchainCreationError;
 
 use std::env;
@@ -116,6 +118,27 @@
   struct Dummy;
 }
 
+pub fn draw_immutable(cb: AutoCommandBufferBuilder, 
+                      dimensions: [u32; 2], 
+                      pipeline: Arc<GraphicsPipelineAbstract + Send + Sync>, 
+                      vertex_buffer: Vec<Arc<BufferAccess + Send + Sync>>, 
+                      index_buffer: Arc<ImmutableBuffer<[u16]>>, 
+                      uniform_buffer: Arc<descriptor::DescriptorSet + Send + Sync>) -> AutoCommandBufferBuilder {//Arc<descriptor_set::PersistentDescriptorSet<pipeline_layout::PipelineLayoutAbstract, ()>> ) -> AutoCommandBufferBuilder {
+  cb.draw_indexed(pipeline,
+                  DynamicState {
+                    line_width: None,
+                    viewports: Some(vec![Viewport {
+                      origin: [0.0, 0.0],
+                      dimensions: [dimensions[0] as f32, dimensions[1] as f32],
+                      depth_range: 0.0 .. 1.0,
+                    }]),
+                    scissors: None,
+                  },
+                  vertex_buffer,//self.vk2d.vao.vertex_buffer.clone().unwrap(),
+                  index_buffer, //self.vk2d.vao.index_buffer.clone().unwrap(),
+                  uniform_buffer, ()).unwrap()
+}
+
 #[derive(Clone)]
 pub struct ModelInfo {
   location: String,
@@ -129,7 +152,7 @@
 
 pub struct DynamicModel {
   vertex_buffer: Option<Vec<Arc<BufferAccess + Send + Sync>>>,
-  index_buffer: Option<Vec<Arc<BufferAccess + Send + Sync>>>,
+  index_buffer: Option<Arc<CpuAccessibleBuffer<[u16]>>>//Option<Vec<Arc<BufferAccess + Send + Sync>>>,
 }
 
 pub struct VK2D {
@@ -224,12 +247,8 @@
     let uniform_3d = cpu_pool::CpuBufferPool::<vs_3d::ty::Data>::new(window.get_device(), BufferUsage::uniform_buffer());
     let previous_frame_end = Some(Box::new(now(window.get_device())) as Box<GpuFuture>);
     
-<<<<<<< HEAD
-    let samples = window.get_max_msaa();//4;
-=======
     let samples = cmp::min(4, window.get_max_msaa());
     println!("MSAA: {}", samples);
->>>>>>> 72ca4685
     
     let dim = window.get_dimensions();
     let multisample_image = vkimage::AttachmentImage::transient_multisampled(window.get_device(), dim, samples, window.get_swapchain().format()).unwrap();
@@ -922,7 +941,7 @@
             let wrapped_draw = DrawMath::setup_correct_wrapping(draw.clone(), self.fonts.clone());
             let size = draw.get_x_size();
             
-            for letter in wrapped_draw {              
+            for letter in wrapped_draw {
               let char_letter = {
                 letter.get_text().as_bytes()[0] 
               };
@@ -983,7 +1002,45 @@
                 let cb = tmp_cmd_buffer;
                 
                 if draw.is_custom_vao() {
-                  tmp_cmd_buffer = cb.draw_indexed(self.vk2d.pipeline_texture.clone().unwrap(),
+                  let mut is_dynamic = false;
+                  
+                  let mut vertex_buffer;// = self.vk2d.custom_vao.get(draw.get_text()).unwrap().vertex_buffer.clone().unwrap();
+                  let mut index_buffer;// = self.vk2d.custom_vao.get(draw.get_text()).unwrap().index_buffer.clone().unwrap();
+                //  let mut dynamic_index_buffer;
+                  vertex_buffer = self.vk2d
+                                        .custom_vao.get(draw.get_text()).unwrap()
+                                        .vertex_buffer.clone()
+                                        .expect("Error: Unwrapping static custom vertex buffer failed!");
+                    index_buffer = self.vk2d
+                                        .custom_vao.get(draw.get_text()).unwrap()
+                                        .index_buffer.clone()
+                                        .expect("Error: Unwrapping static custom index buffer failed!");
+                  let pipeline = self.vk2d.pipeline_texture.clone().unwrap();
+                /*  if self.vk2d.custom_vao.contains_key(draw.get_text()) {
+                    vertex_buffer = self.vk2d
+                                        .custom_vao.get(draw.get_text()).unwrap()
+                                        .vertex_buffer.clone()
+                                        .expect("Error: Unwrapping static custom vertex buffer failed!");
+                    index_buffer = self.vk2d
+                                        .custom_vao.get(draw.get_text()).unwrap()
+                                        .index_buffer.clone()
+                                        .expect("Error: Unwrapping static custom index buffer failed!");
+                  } else if self.vk2d.custom_dynamic_vao.contains_key(draw.get_text()) {
+                    vertex_buffer = self.vk2d
+                                        .custom_dynamic_vao.get(draw.get_text()).unwrap()
+                                        .vertex_buffer.clone()
+                                        .expect("Error: Unwrapping dynamic custom vertex buffer failed!");
+                    index_buffer = self.vk2d
+                                       .custom_dynamic_vao.get(draw.get_text()).unwrap()
+                                       .index_buffer.clone()
+                                       .expect("Error: Unwrapping dynamic custom index buffer failed!");
+                  } else {
+                    println!("Error: custom vao {:?} does not exist!", draw.get_text());
+                    continue;
+                  }*/
+                  
+                  tmp_cmd_buffer = draw_immutable(cb, dimensions, pipeline, vertex_buffer, index_buffer, uniform_set);
+                  /*tmp_cmd_buffer = cb.draw_indexed(self.vk2d.pipeline_texture.clone().unwrap(),
                                               DynamicState {
                                                       line_width: None,
                                                       viewports: Some(vec![Viewport {
@@ -993,9 +1050,9 @@
                                                       }]),
                                                       scissors: None,
                                               },
-                                              self.vk2d.custom_vao.get(draw.get_text()).unwrap().vertex_buffer.clone().unwrap(),
-                                              self.vk2d.custom_vao.get(draw.get_text()).unwrap().index_buffer.clone().unwrap(),
-                                              uniform_set.clone(), ()).unwrap();
+                                              vertex_buffer,//self.vk2d.custom_vao.get(draw.get_text()).unwrap().vertex_buffer.clone().unwrap(),
+                                              index_buffer,//self.vk2d.custom_vao.get(draw.get_text()).unwrap().index_buffer.clone().unwrap(),
+                                              uniform_set.clone(), ()).unwrap();*/
                 } else {
                   tmp_cmd_buffer = cb.draw_indexed(self.vk2d.pipeline_texture.clone().unwrap(),
                                               DynamicState {
@@ -1025,6 +1082,9 @@
                 let cb = tmp_cmd_buffer;
                 
                 if draw.is_custom_vao() {
+                  let vertex_buffer = self.vk2d.custom_vao.get(draw.get_text()).unwrap().vertex_buffer.clone().unwrap();
+                  let index_buffer = self.vk2d.custom_vao.get(draw.get_text()).unwrap().index_buffer.clone().unwrap();
+                  
                   tmp_cmd_buffer = cb.draw_indexed(self.vk2d.pipeline_texture.clone().unwrap(),
                                               DynamicState {
                                                       line_width: None,
@@ -1035,8 +1095,8 @@
                                                       }]),
                                                       scissors: None,
                                               },
-                                              self.vk2d.custom_vao.get(draw.get_text()).unwrap().vertex_buffer.clone().unwrap(),
-                                              self.vk2d.custom_vao.get(draw.get_text()).unwrap().index_buffer.clone().unwrap(),
+                                              vertex_buffer,
+                                              index_buffer,
                                               uniform_set.clone(), ()).unwrap();
                 } else {
                   tmp_cmd_buffer = cb.draw_indexed(self.vk2d.pipeline_texture.clone().unwrap(),
